--- conflicted
+++ resolved
@@ -4,17 +4,13 @@
 import org.junit.Assert._
 import com.novocode.squery.combinator._
 import com.novocode.squery.combinator.TypeMapper._
-<<<<<<< HEAD
-=======
-import com.novocode.squery.combinator.basic.SQLiteDriver.Implicit._
->>>>>>> 505d629e
 import com.novocode.squery.combinator.basic.{BasicTable => Table}
 import com.novocode.squery.session._
 import com.novocode.squery.session.Database.threadLocalSession
 import com.novocode.squery.test.util._
 import com.novocode.squery.test.util.TestDB._
 
-object UnionTest extends DBTestObject(H2Mem)
+object UnionTest extends DBTestObject(H2Mem, SQLiteMem)
 
 class UnionTest(tdb: TestDB) extends DBTest(tdb) {
   import tdb.driver.Implicit._
@@ -37,11 +33,7 @@
   }
 
   @Test def test() {
-<<<<<<< HEAD
     db withSession {
-=======
-    Database.forURL("jdbc:sqlite:sample.db", driver = "org.sqlite.JDBC") withSession {
->>>>>>> 505d629e
 
       (Managers.ddl ++ Employees.ddl) create
 
